"""
Registry for inspect_ai extensions (model providers and tasks).
This module is the entry point for inspect_ai to discover our extensions.
"""

from typing import Type
from inspect_ai.model import ModelAPI
from inspect_ai.model._registry import modelapi


# Model Provider Registration


@modelapi(name="huggingface")
def huggingface() -> Type[ModelAPI]:
    """Register Hugging Face Inference Providers router provider."""
    from .model._providers.huggingface import HFInferenceProvidersAPI

    return HFInferenceProvidersAPI


@modelapi(name="cerebras")
def cerebras() -> Type[ModelAPI]:
    """Register Cerebras provider."""
    from .model._providers.cerebras import CerebrasAPI

    return CerebrasAPI


@modelapi(name="sambanova")
def sambanova() -> Type[ModelAPI]:
    """Register SambaNova provider."""
    from .model._providers.sambanova import SambaNovaAPI

    return SambaNovaAPI


@modelapi(name="nebius")
def nebius() -> Type[ModelAPI]:
    """Register Nebius provider."""
    from .model._providers.nebius import NebiusAPI

    return NebiusAPI


@modelapi(name="nous")
def nous() -> Type[ModelAPI]:
    """Register Nous Research provider."""
    from .model._providers.nous import NousAPI

    return NousAPI


@modelapi(name="lambda")
def lambda_provider() -> Type[ModelAPI]:
    """Register Lambda provider."""
    from .model._providers.lambda_ai import LambdaAPI

    return LambdaAPI


@modelapi(name="baseten")
def baseten() -> Type[ModelAPI]:
    """Register Baseten provider."""
    from .model._providers.baseten import BasetenAPI

    return BasetenAPI


@modelapi(name="hyperbolic")
def hyperbolic() -> Type[ModelAPI]:
    """Register Hyperbolic provider."""
    from .model._providers.hyperbolic import HyperbolicAPI

    return HyperbolicAPI


@modelapi(name="novita")
def novita() -> Type[ModelAPI]:
    """Register Novita provider."""
    from .model._providers.novita import NovitaAPI

    return NovitaAPI


@modelapi(name="parasail")
def parasail() -> Type[ModelAPI]:
    """Register Parasail provider."""
    from .model._providers.parasail import ParasailAPI

    return ParasailAPI


@modelapi(name="crusoe")
def crusoe() -> Type[ModelAPI]:
    """Register Crusoe provider."""
    from .model._providers.crusoe import CrusoeAPI

    return CrusoeAPI


@modelapi(name="deepinfra")
def deepinfra() -> Type[ModelAPI]:
    """Register DeepInfra provider."""
    from .model._providers.deepinfra import DeepInfraAPI

    return DeepInfraAPI


@modelapi(name="ai21")
def ai21() -> Type[ModelAPI]:
    """Register AI21 Labs provider."""
    from .model._providers.ai21 import AI21API

    return AI21API


@modelapi(name="minimax")
def minimax() -> Type[ModelAPI]:
    """Register MiniMax provider."""
    from .model._providers.minimax import MiniMaxAPI

    return MiniMaxAPI


@modelapi(name="friendli")
def friendli() -> Type[ModelAPI]:
    """Register Friendli provider."""
    from .model._providers.friendli import FriendliAPI

    return FriendliAPI


@modelapi(name="reka")
def reka() -> Type[ModelAPI]:
    """Register Reka provider."""
    from .model._providers.reka import RekaAPI

    return RekaAPI


@modelapi(name="cohere")
def cohere() -> Type[ModelAPI]:
    """Register Cohere provider."""
    from .model._providers.cohere import CohereAPI

    return CohereAPI


@modelapi(name="moonshot")
def moonshot() -> Type[ModelAPI]:
    """Register Moonshot provider."""
    from .model._providers.moonshot import MoonshotAPI

    return MoonshotAPI


@modelapi(name="vercel")
def vercel() -> Type[ModelAPI]:
    """Register Vercel AI Gateway provider."""
    from .model._providers.vercel import VercelAPI

    return VercelAPI


@modelapi(name="openrouter")
def openrouter() -> Type[ModelAPI]:
    """Register OpenRouter provider."""
    from .model._providers.openrouter import OpenRouterAPI

    return OpenRouterAPI


def _override_builtin_groq_provider():
    """Replace Inspect AI's built-in groq provider with enhanced openbench version."""
    from inspect_ai._util.registry import _registry
    from .model._providers.groq import GroqAPI
    from inspect_ai.model._registry import modelapi

    @modelapi(name="groq")
    def openbench_groq_override():
        return GroqAPI

    # Force override the inspect_ai/groq entry with openbench implementation
    _registry["modelapi:inspect_ai/groq"] = openbench_groq_override

    return openbench_groq_override


def _override_builtin_openrouter_provider():
    """Replace Inspect AI's built-in openrouter provider with enhanced openbench version."""
    from inspect_ai._util.registry import _registry
    from .model._providers.openrouter import OpenRouterAPI
    from inspect_ai.model._registry import modelapi

    @modelapi(name="openrouter")
    def openbench_openrouter_override():
        return OpenRouterAPI

    # Force override the inspect_ai/openrouter entry with openbench implementation
    _registry["modelapi:inspect_ai/openrouter"] = openbench_openrouter_override

    return openbench_openrouter_override


# Execute the overrides
_override_builtin_groq_provider()
_override_builtin_openrouter_provider()


# Task Registration

# Core benchmarks
<<<<<<< HEAD
from .evals import bigbench  # noqa: F401, E402
=======
from .evals.arc import arc_easy, arc_challenge  # noqa: F401, E402
from .evals import bigbench_hard  # noqa: F401, E402
>>>>>>> 05df068b
from .evals.clockbench import clockbench  # noqa: F401, E402
from .evals.drop import drop  # noqa: F401, E402
from .evals.gpqa_diamond import gpqa_diamond  # noqa: F401, E402
from .evals.graphwalks import graphwalks  # noqa: F401, E402
from .evals.headqa import headqa, headqa_en, headqa_es  # noqa: F401, E402
from .evals.healthbench import healthbench, healthbench_hard, healthbench_consensus  # noqa: F401, E402
from .evals.hellaswag import hellaswag  # noqa: F401, E402
from .evals.hle import hle, hle_text  # noqa: F401, E402
from .evals.humaneval import humaneval  # noqa: F401, E402
from .evals.exercism.exercism import (  # noqa: F401, E402
    exercism,
    exercism_python,
    exercism_javascript,
    exercism_go,
    exercism_java,
    exercism_rust,
)
from .evals.livemcpbench import livemcpbench  # noqa: F401, E402
from .evals.math import math, math_500  # noqa: F401, E402
from .evals.mbpp import mbpp  # noqa: F401, E402
from .evals.medmcqa import medmcqa  # noqa: F401, E402
from .evals.medqa import medqa  # noqa: F401, E402
from .evals.mgsm import mgsm, mgsm_en, mgsm_latin, mgsm_non_latin  # noqa: F401, E402
from .evals.mmlu import mmlu  # noqa: F401, E402
from .evals.mmlu_pro import mmlu_pro  # noqa: F401, E402
from .evals.mrcr import openai_mrcr, openai_mrcr_2n, openai_mrcr_4n, openai_mrcr_8n  # noqa: F401, E402
from .evals.mmstar import mmstar  # noqa: F401, E402
from .evals.musr import musr  # noqa: F401, E402
from .evals.openbookqa import openbookqa  # noqa: F401, E402
from .evals.pubmedqa import pubmedqa  # noqa: F401, E402
from .evals.piqa import piqa  # noqa: F401, E402
from .evals.prost import prost  # noqa: F401, E402
from .evals.scicode import scicode  # noqa: F401, E402
from .evals.swag import swag  # noqa: F401, E402
from .evals.simpleqa import simpleqa  # noqa: F401, E402
from .evals.tumlu import tumlu  # noqa: F401, E402
from .evals.winogrande import winogrande  # noqa: F401, E402
from .evals.wsc273 import wsc273  # noqa: F401, E402
from .evals.detailbench import detailbench  # noqa: F401, E402
from .evals.supergpqa import supergpqa  # noqa: F401, E402
from .evals.mmmlu import mmmlu  # noqa: F401, E402
from .evals.mmmu import (  # noqa: F401, E402
    mmmu,
    mmmu_mcq,
    mmmu_open,
    mmmu_accounting,
    mmmu_agriculture,
    mmmu_architecture_and_engineering,
    mmmu_art,
    mmmu_art_theory,
    mmmu_basic_medical_science,
    mmmu_biology,
    mmmu_chemistry,
    mmmu_clinical_medicine,
    mmmu_computer_science,
    mmmu_design,
    mmmu_diagnostics_and_laboratory_medicine,
    mmmu_economics,
    mmmu_electronics,
    mmmu_energy_and_power,
    mmmu_finance,
    mmmu_geography,
    mmmu_history,
    mmmu_literature,
    mmmu_manage,
    mmmu_marketing,
    mmmu_materials,
    mmmu_math,
    mmmu_mechanical_engineering,
    mmmu_music,
    mmmu_pharmacy,
    mmmu_physics,
    mmmu_psychology,
    mmmu_public_health,
    mmmu_sociology,
)
from .evals.mmmu_pro import mmmu_pro, mmmu_pro_vision  # noqa: F401, E402
from .evals.arc_agi import arc_agi, arc_agi_1, arc_agi_2  # noqa: F401, E402

# MathArena benchmarks
from .evals.matharena.aime_2023_I.aime_2023_I import aime_2023_I  # noqa: F401, E402
from .evals.matharena.aime_2023_II.aime_2023_II import aime_2023_II  # noqa: F401, E402
from .evals.matharena.aime_2024_I.aime_2024_I import aime_2024_I  # noqa: F401, E402
from .evals.matharena.aime_2024_II.aime_2024_II import aime_2024_II  # noqa: F401, E402
from .evals.matharena.aime_2024.aime_2024 import aime_2024  # noqa: F401, E402
from .evals.matharena.aime_2025.aime_2025 import aime_2025  # noqa: F401, E402
from .evals.matharena.aime_2025_II.aime_2025_II import aime_2025_II  # noqa: F401, E402
from .evals.matharena.brumo_2025.brumo_2025 import brumo_2025  # noqa: F401, E402
from .evals.matharena.hmmt_feb_2023.hmmt_feb_2023 import hmmt_feb_2023  # noqa: F401, E402
from .evals.matharena.hmmt_feb_2024.hmmt_feb_2024 import hmmt_feb_2024  # noqa: F401, E402
from .evals.matharena.hmmt_feb_2025.hmmt_feb_2025 import hmmt_feb_2025  # noqa: F401, E402<|MERGE_RESOLUTION|>--- conflicted
+++ resolved
@@ -211,12 +211,8 @@
 # Task Registration
 
 # Core benchmarks
-<<<<<<< HEAD
-from .evals import bigbench  # noqa: F401, E402
-=======
 from .evals.arc import arc_easy, arc_challenge  # noqa: F401, E402
-from .evals import bigbench_hard  # noqa: F401, E402
->>>>>>> 05df068b
+from .evals import bigbench, bigbench_hard  # noqa: F401, E402
 from .evals.clockbench import clockbench  # noqa: F401, E402
 from .evals.drop import drop  # noqa: F401, E402
 from .evals.gpqa_diamond import gpqa_diamond  # noqa: F401, E402
